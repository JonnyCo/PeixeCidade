#!/usr/bin/env python3
import time
import math
<<<<<<< HEAD
import tkinter as tk
import threading
from dynamixel_sdk import *  # Uses Dynamixel SDK library
import python
=======
from dynamixel_sdk import *  # Dynamixel SDK
>>>>>>> 1e70ae0d

# ==================== USER SETTINGS ====================
PORT                 = "/dev/tty.usbserial-FTA7NN86"
MOTOR_ID             = 1
BAUDRATE             = 57600
PROTOCOL_VERSION     = 2.0

HOME_DEGREES         = 180.0     # mechanical center
AMPLITUDE_DEG        = 50.0      # swing amplitude around HOME (degrees)

# Control the motion in **engineering units**
MIN_SPEED_DPS        = 100.0      # deg/sec at slow end of sweep
MAX_SPEED_DPS        = 100.0      # deg/sec at fast end of sweep
PERIOD_SEC           = 15.0     # seconds for MIN→MAX→MIN speed sweep

LOOP_HZ              = 50.0     # control loop frequency (Hz)

SLEEP_AFTER_PERIOD_SEC = 5.0     # pause after each full sweep
SLEEP_AT_CENTER        = True

DISABLE_TORQUE_DURING_SLEEP = True
# =======================================================

# Dynamixel Control Table (Protocol 2.0)
ADDR_TORQUE_ENABLE = 64
ADDR_GOAL_POSITION = 116
TORQUE_ENABLE      = 1
TORQUE_DISABLE     = 0

def degrees_to_dxl_units(deg: float) -> int:
    deg = (deg % 360.0)
    return int(deg / 360.0 * 4095)

def clamp_0_4095(x: int) -> int:
    return 0 if x < 0 else (4095 if x > 4095 else x)

def speed_deg_per_sec(elapsed: float) -> float:
    if PERIOD_SEC <= 0.0:
        return MIN_SPEED_DPS
    phi = 2.0 * math.pi * (elapsed / PERIOD_SEC)
    return MIN_SPEED_DPS + (MAX_SPEED_DPS - MIN_SPEED_DPS) * 0.5 * (1.0 - math.cos(phi))

def main():
    loop_dt = 1.0 / max(LOOP_HZ, 1.0)
    amp_deg = max(AMPLITUDE_DEG, 0.1)

    ph = PortHandler(PORT)
    pk = PacketHandler(PROTOCOL_VERSION)
    if not ph.openPort():
        raise RuntimeError(f"Failed to open port {PORT}")
    if not ph.setBaudRate(BAUDRATE):
        raise RuntimeError(f"Failed to set baudrate {BAUDRATE}")

    pk.write1ByteTxRx(ph, MOTOR_ID, ADDR_TORQUE_ENABLE, TORQUE_ENABLE)
    center_units = degrees_to_dxl_units(HOME_DEGREES)

    pk.write4ByteTxRx(ph, MOTOR_ID, ADDR_GOAL_POSITION, center_units)
    time.sleep(0.3)

    print("Running continuous sinusoid (Ctrl+C to stop).")

    try:
        while True:
            period_start = time.monotonic()
            phase = 0.0

            while True:
                now = time.monotonic()
                elapsed = now - period_start
                if elapsed >= PERIOD_SEC:
                    break

                v_dps = speed_deg_per_sec(elapsed)
                dphase_dt = v_dps / amp_deg  # rad/s

                phase += dphase_dt * loop_dt

                theta_deg = HOME_DEGREES + AMPLITUDE_DEG * math.sin(phase)
                goal_units = clamp_0_4095(degrees_to_dxl_units(theta_deg))
                pk.write4ByteTxRx(ph, MOTOR_ID, ADDR_GOAL_POSITION, goal_units)

                after = time.monotonic()
                sleep_remain = loop_dt - (after - now)
                if sleep_remain > 0:
                    time.sleep(sleep_remain)

            # ---- END OF SWEEP ----
            if SLEEP_AFTER_PERIOD_SEC > 0.0:
                if SLEEP_AT_CENTER:
                    pk.write4ByteTxRx(ph, MOTOR_ID, ADDR_GOAL_POSITION, center_units)
                    time.sleep(0.3)

                if DISABLE_TORQUE_DURING_SLEEP:
                    pk.write1ByteTxRx(ph, MOTOR_ID, ADDR_TORQUE_ENABLE, TORQUE_DISABLE)

                print(f"Sleeping {SLEEP_AFTER_PERIOD_SEC:.1f} sec…")
                time.sleep(SLEEP_AFTER_PERIOD_SEC)

                if DISABLE_TORQUE_DURING_SLEEP:
                    pk.write1ByteTxRx(ph, MOTOR_ID, ADDR_TORQUE_ENABLE, TORQUE_ENABLE)
                    if SLEEP_AT_CENTER:
                        pk.write4ByteTxRx(ph, MOTOR_ID, ADDR_GOAL_POSITION, center_units)
                        time.sleep(0.2)

    except KeyboardInterrupt:
        print("\nStopping...")

    finally:
        pk.write4ByteTxRx(ph, MOTOR_ID, ADDR_GOAL_POSITION, center_units)
        time.sleep(0.2)
        pk.write1ByteTxRx(ph, MOTOR_ID, ADDR_TORQUE_ENABLE, TORQUE_DISABLE)
        ph.closePort()
        print("Done.")

if __name__ == "__main__":
    main()<|MERGE_RESOLUTION|>--- conflicted
+++ resolved
@@ -1,14 +1,10 @@
 #!/usr/bin/env python3
 import time
 import math
-<<<<<<< HEAD
 import tkinter as tk
 import threading
 from dynamixel_sdk import *  # Uses Dynamixel SDK library
 import python
-=======
-from dynamixel_sdk import *  # Dynamixel SDK
->>>>>>> 1e70ae0d
 
 # ==================== USER SETTINGS ====================
 PORT                 = "/dev/tty.usbserial-FTA7NN86"
